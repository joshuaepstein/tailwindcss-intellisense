--- conflicted
+++ resolved
@@ -151,14 +151,6 @@
         } else if (emmet) {
           // match emmet style syntax
           // e.g. .flex.items-center
-<<<<<<< HEAD
-          let lineText = text.split('\n').pop()
-          matches = lineText.match(/\.([^()#>*^ \[\]=$@{}]*)$/i)
-          if (matches) {
-            let parts = matches[matches.length - 1].split('.')
-            str = parts[parts.length - 1]
-          }
-=======
           let currentLine = lines[lines.length - 1]
           let currentWord = currentLine.split(' ').pop()
           matches = currentWord.match(/^\.([^.()#>*^ \[\]=$@{}]*)$/)
@@ -171,9 +163,10 @@
               )
             )
           }
-          let parts = matches[matches.length - 1].split('.')
-          str = parts[parts.length - 1]
->>>>>>> ce3123b0
+          if (matches) {
+            let parts = matches[matches.length - 1].split('.')
+            str = parts[parts.length - 1]
+          }
         }
 
         if (typeof str !== 'undefined') {
