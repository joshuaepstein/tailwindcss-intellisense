import { TextDocument, Range, Position } from 'vscode-languageserver'
import { DocumentClassName, DocumentClassList, State } from './state'
import lineColumn from 'line-column'
import { isCssContext, isCssDoc } from './css'
import { isHtmlContext, isHtmlDoc, isSvelteDoc, isVueDoc } from './html'
import { isWithinRange } from './isWithinRange'
import { isJsContext, isJsDoc } from './js'
<<<<<<< HEAD
import { getClassAttributeLexer } from './lexers'
import { flatten } from '../../util/array'
=======
import {
  getClassAttributeLexer,
  getComputedClassAttributeLexer,
} from './lexers'
>>>>>>> 44131edd

export function findAll(re: RegExp, str: string): RegExpMatchArray[] {
  let match: RegExpMatchArray
  let matches: RegExpMatchArray[] = []
  while ((match = re.exec(str)) !== null) {
    matches.push({ ...match })
  }
  return matches
}

export function findLast(re: RegExp, str: string): RegExpMatchArray {
  const matches = findAll(re, str)
  if (matches.length === 0) {
    return null
  }
  return matches[matches.length - 1]
}

export function getClassNamesInClassList({
  classList,
  range,
}: DocumentClassList): DocumentClassName[] {
  const parts = classList.split(/(\s+)/)
  const names: DocumentClassName[] = []
  let index = 0
  for (let i = 0; i < parts.length; i++) {
    if (i % 2 === 0) {
      const start = indexToPosition(classList, index)
      const end = indexToPosition(classList, index + parts[i].length)
      names.push({
        className: parts[i],
        range: {
          start: {
            line: range.start.line + start.line,
            character:
              (end.line === 0 ? range.start.character : 0) + start.character,
          },
          end: {
            line: range.start.line + end.line,
            character:
              (end.line === 0 ? range.start.character : 0) + end.character,
          },
        },
      })
    }
    index += parts[i].length
  }
  return names
}

export function findClassNamesInRange(
  doc: TextDocument,
  range?: Range,
  mode?: 'html' | 'css'
): DocumentClassName[] {
  const classLists = findClassListsInRange(doc, range, mode)
  return flatten(classLists.map(getClassNamesInClassList))
}

export function findClassNamesInDocument(
  state: State,
  doc: TextDocument
): DocumentClassName[] {
  const classLists = findClassListsInDocument(state, doc)
  return flatten(classLists.map(getClassNamesInClassList))
}

export function findClassListsInCssRange(
  doc: TextDocument,
  range?: Range
): DocumentClassList[] {
  const text = doc.getText(range)
  const matches = findAll(/(@apply\s+)(?<classList>[^;}]+)[;}]/g, text)
  const globalStart: Position = range ? range.start : { line: 0, character: 0 }

  return matches.map((match) => {
    const start = indexToPosition(text, match.index + match[1].length)
    const end = indexToPosition(
      text,
      match.index + match[1].length + match.groups.classList.length
    )
    return {
      classList: match.groups.classList,
      range: {
        start: {
          line: globalStart.line + start.line,
          character:
            (end.line === 0 ? globalStart.character : 0) + start.character,
        },
        end: {
          line: globalStart.line + end.line,
          character:
            (end.line === 0 ? globalStart.character : 0) + end.character,
        },
      },
    }
  })
}

export function findClassListsInHtmlRange(
  doc: TextDocument,
  range?: Range
): DocumentClassList[] {
  const text = doc.getText(range)
  const matches = findAll(/(?:\b|:)class(?:Name)?=['"`{]/g, text)
  const result: DocumentClassList[] = []

  matches.forEach((match) => {
    const subtext = text.substr(match.index + match[0].length - 1, 200)

    let lexer =
      match[0][0] === ':'
        ? getComputedClassAttributeLexer()
        : getClassAttributeLexer()
    lexer.reset(subtext)

    let classLists: { value: string; offset: number }[] = []
    let token: moo.Token
    let currentClassList: { value: string; offset: number }

    try {
      for (let token of lexer) {
        if (token.type === 'classlist') {
          if (currentClassList) {
            currentClassList.value += token.value
          } else {
            currentClassList = {
              value: token.value,
              offset: token.offset,
            }
          }
        } else {
          if (currentClassList) {
            classLists.push({
              value: currentClassList.value,
              offset: currentClassList.offset,
            })
          }
          currentClassList = undefined
        }
      }
    } catch (_) {}

    if (currentClassList) {
      classLists.push({
        value: currentClassList.value,
        offset: currentClassList.offset,
      })
    }

    result.push(
      ...classLists
        .map(({ value, offset }) => {
          if (value.trim() === '') {
            return null
          }

          const before = value.match(/^\s*/)
          const beforeOffset = before === null ? 0 : before[0].length
          const after = value.match(/\s*$/)
          const afterOffset = after === null ? 0 : -after[0].length

          const start = indexToPosition(
            text,
            match.index + match[0].length - 1 + offset + beforeOffset
          )
          const end = indexToPosition(
            text,
            match.index +
              match[0].length -
              1 +
              offset +
              value.length +
              afterOffset
          )

          return {
            classList: value,
            range: {
              start: {
                line: (range?.start.line || 0) + start.line,
                character:
                  (end.line === 0 ? range?.start.character || 0 : 0) +
                  start.character,
              },
              end: {
                line: (range?.start.line || 0) + end.line,
                character:
                  (end.line === 0 ? range?.start.character || 0 : 0) +
                  end.character,
              },
            },
          }
        })
        .filter((x) => x !== null)
    )
  })

  return result
}

export function findClassListsInRange(
  doc: TextDocument,
  range?: Range,
  mode?: 'html' | 'css'
): DocumentClassList[] {
  if (mode === 'css') {
    return findClassListsInCssRange(doc, range)
  }
  return findClassListsInHtmlRange(doc, range)
}

export function findClassListsInDocument(
  state: State,
  doc: TextDocument
): DocumentClassList[] {
  if (isCssDoc(state, doc)) {
    return findClassListsInCssRange(doc)
  }

  if (isVueDoc(doc)) {
    let text = doc.getText()
    let blocks = findAll(
      /<(?<type>template|style|script)\b[^>]*>.*?(<\/\k<type>>|$)/gis,
      text
    )
    let htmlRanges: Range[] = []
    let cssRanges: Range[] = []
    for (let i = 0; i < blocks.length; i++) {
      let range = {
        start: indexToPosition(text, blocks[i].index),
        end: indexToPosition(text, blocks[i].index + blocks[i][0].length),
      }
      if (blocks[i].groups.type === 'style') {
        cssRanges.push(range)
      } else {
        htmlRanges.push(range)
      }
    }
    return [].concat.apply(
      [],
      [
        ...htmlRanges.map((range) => findClassListsInHtmlRange(doc, range)),
        ...cssRanges.map((range) => findClassListsInCssRange(doc, range)),
      ]
    )
  }

  if (isHtmlDoc(state, doc) || isJsDoc(state, doc) || isSvelteDoc(doc)) {
    let text = doc.getText()
    let styleBlocks = findAll(/<style(?:\s[^>]*>|>).*?(<\/style>|$)/gis, text)
    let htmlRanges: Range[] = []
    let cssRanges: Range[] = []
    let currentIndex = 0

    for (let i = 0; i < styleBlocks.length; i++) {
      htmlRanges.push({
        start: indexToPosition(text, currentIndex),
        end: indexToPosition(text, styleBlocks[i].index),
      })
      cssRanges.push({
        start: indexToPosition(text, styleBlocks[i].index),
        end: indexToPosition(
          text,
          styleBlocks[i].index + styleBlocks[i][0].length
        ),
      })
      currentIndex = styleBlocks[i].index + styleBlocks[i][0].length
    }
    htmlRanges.push({
      start: indexToPosition(text, currentIndex),
      end: indexToPosition(text, text.length),
    })

    return [].concat.apply(
      [],
      [
        ...htmlRanges.map((range) => findClassListsInHtmlRange(doc, range)),
        ...cssRanges.map((range) => findClassListsInCssRange(doc, range)),
      ]
    )
  }

  return []
}

function indexToPosition(str: string, index: number): Position {
  const { line, col } = lineColumn(str + '\n', index)
  return { line: line - 1, character: col - 1 }
}

export function findClassNameAtPosition(
  state: State,
  doc: TextDocument,
  position: Position
): DocumentClassName {
  let classNames = []
  const searchRange = {
    start: { line: Math.max(position.line - 10, 0), character: 0 },
    end: { line: position.line + 10, character: 0 },
  }

  if (isCssContext(state, doc, position)) {
    classNames = findClassNamesInRange(doc, searchRange, 'css')
  } else if (
    isHtmlContext(state, doc, position) ||
    isJsContext(state, doc, position)
  ) {
    classNames = findClassNamesInRange(doc, searchRange, 'html')
  }

  if (classNames.length === 0) {
    return null
  }

  const className = classNames.find(({ range }) =>
    isWithinRange(position, range)
  )

  if (!className) return null

  return className
}<|MERGE_RESOLUTION|>--- conflicted
+++ resolved
@@ -5,15 +5,11 @@
 import { isHtmlContext, isHtmlDoc, isSvelteDoc, isVueDoc } from './html'
 import { isWithinRange } from './isWithinRange'
 import { isJsContext, isJsDoc } from './js'
-<<<<<<< HEAD
-import { getClassAttributeLexer } from './lexers'
 import { flatten } from '../../util/array'
-=======
 import {
   getClassAttributeLexer,
   getComputedClassAttributeLexer,
 } from './lexers'
->>>>>>> 44131edd
 
 export function findAll(re: RegExp, str: string): RegExpMatchArray[] {
   let match: RegExpMatchArray
