import { TextDocument, Range, Position } from 'vscode-languageserver'
import { DocumentClassName, DocumentClassList, State } from './state'
import lineColumn from 'line-column'
import { isCssContext, isCssDoc } from './css'
import { isHtmlContext, isHtmlDoc, isSvelteDoc, isVueDoc } from './html'
import { isWithinRange } from './isWithinRange'
import { isJsContext, isJsDoc } from './js'
import { getClassAttributeLexer } from './lexers'

export function findAll(re: RegExp, str: string): RegExpMatchArray[] {
  let match: RegExpMatchArray
  let matches: RegExpMatchArray[] = []
  while ((match = re.exec(str)) !== null) {
    matches.push({ ...match })
  }
  return matches
}

export function findLast(re: RegExp, str: string): RegExpMatchArray {
  const matches = findAll(re, str)
  if (matches.length === 0) {
    return null
  }
  return matches[matches.length - 1]
}

export function findClassNamesInRange(
  doc: TextDocument,
  range?: Range,
  mode?: 'html' | 'css'
): DocumentClassName[] {
  const classLists = findClassListsInRange(doc, range, mode)
  return [].concat.apply(
    [],
    classLists.map(({ classList, range }) => {
      const parts = classList.split(/(\s+)/)
      const names: DocumentClassName[] = []
      let index = 0
      for (let i = 0; i < parts.length; i++) {
        if (i % 2 === 0) {
          const start = indexToPosition(classList, index)
          const end = indexToPosition(classList, index + parts[i].length)
          names.push({
            className: parts[i],
            range: {
              start: {
                line: range.start.line + start.line,
                character:
                  (end.line === 0 ? range.start.character : 0) +
                  start.character,
              },
              end: {
                line: range.start.line + end.line,
                character:
                  (end.line === 0 ? range.start.character : 0) + end.character,
              },
            },
          })
        }
        index += parts[i].length
      }
      return names
    })
  )
}

export function findClassListsInCssRange(
  doc: TextDocument,
  range?: Range
): DocumentClassList[] {
  const text = doc.getText(range)
  const matches = findAll(/(@apply\s+)(?<classList>[^;}]+)[;}]/g, text)
  const globalStart: Position = range ? range.start : { line: 0, character: 0 }

  return matches.map((match) => {
    const start = indexToPosition(text, match.index + match[1].length)
    const end = indexToPosition(
      text,
      match.index + match[1].length + match.groups.classList.length
    )
    return {
      classList: match.groups.classList,
      range: {
        start: {
          line: globalStart.line + start.line,
<<<<<<< HEAD
          character: globalStart.character + start.character,
        },
        end: {
          line: globalStart.line + end.line,
          character: globalStart.character + end.character,
=======
          character:
            (end.line === 0 ? globalStart.character : 0) + start.character,
        },
        end: {
          line: globalStart.line + end.line,
          character:
            (end.line === 0 ? globalStart.character : 0) + end.character,
>>>>>>> b51fd514
        },
      },
    }
  })
}

export function findClassListsInHtmlRange(
  doc: TextDocument,
  range: Range
): DocumentClassList[] {
  const text = doc.getText(range)
  const matches = findAll(/[\s:]class(?:Name)?=['"`{]/g, text)
  const result: DocumentClassList[] = []

  matches.forEach((match) => {
    const subtext = text.substr(match.index + match[0].length - 1, 200)

    let lexer = getClassAttributeLexer()
    lexer.reset(subtext)

    let classLists: { value: string; offset: number }[] = []
    let token: moo.Token
    let currentClassList: { value: string; offset: number }

    try {
      for (let token of lexer) {
        if (token.type === 'classlist') {
          if (currentClassList) {
            currentClassList.value += token.value
          } else {
            currentClassList = {
              value: token.value,
              offset: token.offset,
            }
          }
        } else {
          if (currentClassList) {
            classLists.push({
              value: currentClassList.value,
              offset: currentClassList.offset,
            })
          }
          currentClassList = undefined
        }
      }
    } catch (_) {}

    if (currentClassList) {
      classLists.push({
        value: currentClassList.value,
        offset: currentClassList.offset,
      })
    }

    result.push(
      ...classLists
        .map(({ value, offset }) => {
          if (value.trim() === '') {
            return null
          }

          const before = value.match(/^\s*/)
          const beforeOffset = before === null ? 0 : before[0].length
          const after = value.match(/\s*$/)
          const afterOffset = after === null ? 0 : -after[0].length

          const start = indexToPosition(
            text,
            match.index + match[0].length - 1 + offset + beforeOffset
          )
          const end = indexToPosition(
            text,
            match.index +
              match[0].length -
              1 +
              offset +
              value.length +
              afterOffset
          )

          return {
            classList: value,
            range: {
              start: {
                line: range.start.line + start.line,
                character:
                  (end.line === 0 ? range.start.character : 0) +
                  start.character,
              },
              end: {
                line: range.start.line + end.line,
                character:
                  (end.line === 0 ? range.start.character : 0) + end.character,
              },
            },
          }
        })
        .filter((x) => x !== null)
    )
  })

  return result
}

export function findClassListsInRange(
  doc: TextDocument,
  range: Range,
  mode: 'html' | 'css'
): DocumentClassList[] {
  if (mode === 'css') {
    return findClassListsInCssRange(doc, range)
  }
  return findClassListsInHtmlRange(doc, range)
}

export function findClassListsInDocument(
  state: State,
  doc: TextDocument
): DocumentClassList[] {
  if (isCssDoc(state, doc)) {
    return findClassListsInCssRange(doc)
  }

  if (isVueDoc(doc)) {
    let text = doc.getText()
    let blocks = findAll(
      /<(?<type>template|style|script)\b[^>]*>.*?(<\/\k<type>>|$)/gis,
      text
    )
    let htmlRanges: Range[] = []
    let cssRanges: Range[] = []
    for (let i = 0; i < blocks.length; i++) {
      let range = {
        start: indexToPosition(text, blocks[i].index),
        end: indexToPosition(text, blocks[i].index + blocks[i][0].length),
      }
      if (blocks[i].groups.type === 'style') {
        cssRanges.push(range)
      } else {
        htmlRanges.push(range)
      }
    }
    return [].concat.apply(
      [],
      [
        ...htmlRanges.map((range) => findClassListsInHtmlRange(doc, range)),
        ...cssRanges.map((range) => findClassListsInCssRange(doc, range)),
      ]
    )
  }

  if (isHtmlDoc(state, doc) || isJsDoc(state, doc) || isSvelteDoc(doc)) {
    let text = doc.getText()
    let styleBlocks = findAll(/<style(?:\s[^>]*>|>).*?(<\/style>|$)/gis, text)
    let htmlRanges: Range[] = []
    let cssRanges: Range[] = []
    let currentIndex = 0

    for (let i = 0; i < styleBlocks.length; i++) {
      htmlRanges.push({
        start: indexToPosition(text, currentIndex),
        end: indexToPosition(text, styleBlocks[i].index),
      })
      cssRanges.push({
        start: indexToPosition(text, styleBlocks[i].index),
        end: indexToPosition(
          text,
          styleBlocks[i].index + styleBlocks[i][0].length
        ),
      })
      currentIndex = styleBlocks[i].index + styleBlocks[i][0].length
    }
    htmlRanges.push({
      start: indexToPosition(text, currentIndex),
      end: indexToPosition(text, text.length),
    })

    return [].concat.apply(
      [],
      [
        ...htmlRanges.map((range) => findClassListsInHtmlRange(doc, range)),
        ...cssRanges.map((range) => findClassListsInCssRange(doc, range)),
      ]
    )
  }

  return []
}

function indexToPosition(str: string, index: number): Position {
  const { line, col } = lineColumn(str + '\n', index)
  return { line: line - 1, character: col - 1 }
}

export function findClassNameAtPosition(
  state: State,
  doc: TextDocument,
  position: Position
): DocumentClassName {
  let classNames = []
  const searchRange = {
    start: { line: Math.max(position.line - 10, 0), character: 0 },
    end: { line: position.line + 10, character: 0 },
  }

  if (isCssContext(state, doc, position)) {
    classNames = findClassNamesInRange(doc, searchRange, 'css')
  } else if (
    isHtmlContext(state, doc, position) ||
    isJsContext(state, doc, position)
  ) {
    classNames = findClassNamesInRange(doc, searchRange, 'html')
  }

  if (classNames.length === 0) {
    return null
  }

  const className = classNames.find(({ range }) =>
    isWithinRange(position, range)
  )

  if (!className) return null

  return className
}<|MERGE_RESOLUTION|>--- conflicted
+++ resolved
@@ -83,13 +83,6 @@
       range: {
         start: {
           line: globalStart.line + start.line,
-<<<<<<< HEAD
-          character: globalStart.character + start.character,
-        },
-        end: {
-          line: globalStart.line + end.line,
-          character: globalStart.character + end.character,
-=======
           character:
             (end.line === 0 ? globalStart.character : 0) + start.character,
         },
@@ -97,7 +90,6 @@
           line: globalStart.line + end.line,
           character:
             (end.line === 0 ? globalStart.character : 0) + end.character,
->>>>>>> b51fd514
         },
       },
     }
